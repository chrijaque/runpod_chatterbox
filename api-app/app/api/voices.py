--- conflicted
+++ resolved
@@ -3,6 +3,7 @@
 import logging
 import os
 from ..services.runpod_client import RunPodClient
+from ..services.firebase import FirebaseService
 from ..services.redis_queue import RedisQueueService
 from ..models.schemas import VoiceCloneRequest, VoiceCloneResponse, VoiceInfo
 from ..config import settings
@@ -18,7 +19,7 @@
     tts_endpoint_id=settings.TTS_CB_ENDPOINT_ID
 )
 
-# Firebase listing may be used elsewhere; clone endpoint does not depend on it
+# Initialize Firebase service for library display
 firebase_service = None
 redis_queue: RedisQueueService | None = None
 
@@ -110,13 +111,8 @@
             logger.error(f"   - Minimum expected: 1000")
             raise HTTPException(status_code=400, detail="Invalid audio data - please provide a proper audio file")
         
-        # Enqueue via Redis and return early; worker + RunPod handle processing and Firebase writebacks
+        # If Redis is configured, enqueue and return early; worker will process and Firebase will notify main app
         queue = get_queue_service()
-<<<<<<< HEAD
-        if not queue:
-            logger.error("❌ Redis queue not configured")
-            raise HTTPException(status_code=503, detail="Queue not configured")
-=======
         if queue:
             provided_job_id = job_id or f"vc_{request.user_id}_{request.name}"
             queue.enqueue_job(
@@ -134,23 +130,59 @@
                 },
             )
             return VoiceCloneResponse(status="queued", metadata={"job_id": provided_job_id})
->>>>>>> ab98e395
-
-        provided_job_id = job_id or f"vc_{request.name}"
-        queue.enqueue_job(
-            job_id=provided_job_id,
-            job_type="vc",
-            payload={
-                "name": request.name,
-                "audio_base64": request.audio_data,
-                "audio_format": request.audio_format,
-                "language": request.language,
-                "is_kids_voice": str(request.is_kids_voice).lower(),
-                "model_type": request.model_type,
-                "user_id": getattr(request, 'user_id', ''),
-            },
+
+        # Fallback: Call RunPod synchronously when Redis is not configured
+        result = runpod_client.create_voice_clone(
+            name=request.name,
+            audio_base64=request.audio_data,
+            audio_format=request.audio_format,
+            language=request.language,
+            is_kids_voice=request.is_kids_voice,
+            model_type=request.model_type  # New: pass model type
         )
-        return VoiceCloneResponse(status="queued", metadata={"job_id": provided_job_id})
+        
+        logger.info(f"🔍 RunPod result type: {type(result)}")
+        logger.info(f"🔍 RunPod result keys: {list(result.keys()) if isinstance(result, dict) else 'Not a dict'}")
+        logger.info(f"🔍 RunPod result status: {result.get('status')}")
+        
+        if result.get("status") == "success":
+            logger.info("✅ Voice clone completed successfully")
+            
+            # Extract all fields from RunPod response
+            voice_id = result.get("voice_id")
+            profile_path = result.get("profile_path")
+            recorded_audio_path = result.get("recorded_audio_path")
+            sample_audio_path = result.get("sample_audio_path")
+            generation_time = result.get("generation_time")
+            language = result.get("language")
+            metadata = result.get("metadata", {})
+            
+            logger.info(f"🎯 Voice ID: {voice_id}")
+            logger.info(f"📦 Profile path: {profile_path}")
+            logger.info(f"🎵 Recorded audio path: {recorded_audio_path}")
+            logger.info(f"🎵 Sample audio path: {sample_audio_path}")
+            logger.info(f"⏱️ Generation time: {generation_time}")
+            logger.info(f"🌍 Language: {language}")
+            
+            return VoiceCloneResponse(
+                status="success",
+                voice_id=voice_id,
+                profile_path=profile_path,
+                recorded_audio_path=recorded_audio_path,
+                sample_audio_path=sample_audio_path,
+                generation_time=generation_time,
+                language=language,
+                metadata=metadata
+            )
+        elif result.get("status") == "error":
+            # Handle error response from RunPod
+            error_message = result.get("message", "Unknown error occurred")
+            logger.error(f"❌ RunPod job failed: {error_message}")
+            raise HTTPException(status_code=500, detail=error_message)
+        else:
+            error_message = result.get("message", "Unknown error occurred")
+            logger.error(f"❌ Voice clone failed: {error_message}")
+            raise HTTPException(status_code=500, detail=error_message)
             
     except Exception as e:
         logger.error(f"❌ Voice clone error: {str(e)}")
